
"""
This module is used to define the class containing the entire Bayesian Network,
and the corresponding attributes/methods to train the model, set algorithmic options, calculate lower bound, etc.
"""

from __future__ import division
from time import time
import os
import scipy as s
import pandas as pd
import sys
import numpy.ma as ma
import math
# import resource
import numpy as np
from mofapy2.core.nodes.variational_nodes import Variational_Node
from mofapy2.core.nodes.multiview_nodes import Multiview_Variational_Node
from mofapy2.core import gpu_utils
from .utils import corr, nans, infer_platform

import warnings
warnings.filterwarnings("ignore")

class BayesNet(object):
    def __init__(self, dim, nodes):
        """ Initialisation of a Bayesian network

        PARAMETERS
        ----------
        dim: dict
            keyworded dimensionalities, ex. {'N'=10, 'M'=3, ...}
        nodes: dict
            dictionary with all nodes where the keys are the name of the node and the values are instances the 'Node' class
        """

        self.dim = dim
        self.nodes = nodes
        self.options = None

        # Training and simulations flag
        self.trained = False
        self.simulated = False

        # Set GPU mode
        # gpu_utils.gpu_mode = options['gpu_mode']

    def setTrainOptions(self, train_opts):
        """ Method to store training options """

        # Sanity checks
        assert "maxiter" in train_opts, "'maxiter' not found in the training options dictionary"
        assert "start_drop" in train_opts, "'start_drop' not found in the training options dictionary"
        assert "freq_drop" in train_opts, "'freq_drop' not found in the training options dictionary"
        assert "verbose" in train_opts, "'verbose' not found in the training options dictionary"
        assert "quiet" in train_opts, "'quiet' not found in the training options dictionary"
        # assert "tolerance" in train_opts, "'tolerance' not found in the training options dictionary"
        assert "convergence_mode" in train_opts, "'convergence_mode' not found in the training options dictionary"
        assert "forceiter" in train_opts, "'forceiter' not found in the training options dictionary"
        assert "schedule" in train_opts, "'schedule' not found in the training options dictionary"
        assert "start_sparsity" in train_opts, "'start_sparsity' not found in the training options dictionary"
        assert "gpu_mode" in train_opts, "'gpu_mode' not found in the training options dictionary"
        assert "start_elbo" in train_opts, "'gpu_mode' not found in the training options dictionary"

        self.options = train_opts

    def getParameters(self, *nodes):
        """ Method to collect all parameters of a given set of nodes

        PARAMETERS
        ----------
        nodes: iterable
            name of the nodes (all nodes by default)
        """

        if len(nodes) == 0: nodes = self.nodes.keys()
        params = {}
        for node in nodes:
            tmp = self.nodes[node].getParameters()
            if tmp != None: params[node] = tmp
        return params

    def getExpectations(self, only_first_moments=False, *nodes):
        """Method to collect all expectations of a given set of nodes

        PARAMETERS
        ----------
        only_first_moments: bool
            get only first moments? (Default is False)
        nodes: list
            name of the nodes (Default is all nodes)
        """

        if len(nodes) == 0: nodes = self.nodes.keys()
        expectations = {}
        for node in nodes:
            if only_first_moments:
                tmp = self.nodes[node].getExpectation()
            else:
                tmp = self.nodes[node].getExpectations()
            expectations[node] = tmp
        return expectations

    def getNodes(self):
        """ Method to return all nodes """
        return self.nodes

    def calculate_variance_explained(self, total=False):

        # Collect relevant expectations
        Z = self.nodes['Z'].getExpectation()
        W = self.nodes["W"].getExpectation()
        Y = self.nodes["Y"].getExpectation()

        # Get groups
<<<<<<< HEAD
        groups = self.nodes["Y"].nodes[0].groups


=======
        groups = self.nodes["AlphaZ"].groups if "AlphaZ" in self.nodes else s.array([0]*self.dim['N'])
>>>>>>> 30678748
        # to maintain correct ordering of groups in R2
        unique_groups, idx = np.unique(groups, return_index=True)
        unique_groups = unique_groups[np.argsort(idx)]

        if total:
            r2 = [ s.zeros(self.dim['M']) for g in range(self.dim['G'])]
        else:
            r2 = [ s.zeros([self.dim['M'], self.dim['K']])  for g in range(self.dim['G'])]

        for m in range(self.dim['M']):
            mask = self.nodes["Y"].getNodes()[m].getMask(full=True)
            for g in range(self.dim['G']):
                gidx = unique_groups[g]
                gg = groups==gidx
                SS = s.square(Y[m][gg,:]).sum()

                # Total variance explained (using all factors)
                if total:
                    Ypred = s.dot(Z[gg,:], W[m].T)
                    Ypred[mask[gg,:]] = 0.
                    Res = s.sum((Y[m][gg, :] - Ypred) ** 2.)
                    r2[g][m] = 1. - Res / SS

                # Variance explained per factor
                else:
                    for k in range(self.dim['K']):
                        Ypred = s.outer(Z[gg,k], W[m][:,k])
                        Ypred[mask[gg,:]] = 0.
                        Res = s.sum((Y[m][gg,:] - Ypred)**2.)
                        r2[g][m,k] = 1. - Res/SS
        return r2

    def removeInactiveFactors(self, min_r2=None, return_idx = False):
        """Method to remove inactive factors

        PARAMETERS
        ----------
        min_r2: float
            threshold to shut down factors based on a minimum variance explained per group and view
        """
        drop_dic = {}

        if min_r2 is not None:
            r2 = self.calculate_variance_explained()

            tmp = [ s.where( (r2[g]>min_r2).sum(axis=0) == 0)[0] for g in range(self.dim['G']) ]
            drop_dic["min_r2"] = list(set.intersection(*map(set,tmp)))
            if len(drop_dic["min_r2"]) > 0:
                drop_dic["min_r2"] = [ s.random.choice(drop_dic["min_r2"]) ]

        # Drop the factors
        drop = s.unique(s.concatenate(list(drop_dic.values())))
        if len(drop) > 0:
            for node in self.nodes.keys():
                self.nodes[node].removeFactors(drop)
        self.dim['K'] -= len(drop)

        # Remove factor-wise training stats
        # if len(drop) > 0:
            # if 'Sigma' in self.nodes.keys():
            #     self.lscales = self.lscales.drop(columns = drop)
            #     self.lscales.columns = range(0, len(self.lscales.columns))
            #     self.scales = self.scales.drop(columns = drop)
            #     self.scales.columns = range(0, len(self.scales.columns))
        if self.dim['K']==0:
            print("All factors shut down, no structure found in the data.")
            exit()

        if return_idx: return drop

        pass

    def precompute(self):
        # Precompute terms
        for n in self.nodes:
            self.nodes[n].precompute(self.options)

        # Precompute ELBO
        for node in self.nodes["Y"].getNodes(): node.TauTrick = False # important to do this for ELBO computation
        elbo = self.calculateELBO()
        # for node in self.nodes["Y"].getNodes(): node.TauTrick = self.options["Y_ELBO_TauTrick"]
        for node in self.nodes["Y"].getNodes(): node.TauTrick = True

        if self.options['verbose']:
            print("ELBO before training:")
            print("".join([ "%s=%.2f  " % (k,v) for k,v in elbo.drop("total").iteritems() ]) + "\nTotal: %.2f\n" % elbo["total"])
        else:
            if not self.options['quiet']:
                print('ELBO before training: %.2f \n' % elbo["total"])

        return elbo

    def iterate(self):
        """Method to start iterating and updating the variables using the VB algorithm"""

        # Define some variables to monitor training
        nodes = list(self.getVariationalNodes().keys())
        elbo = pd.DataFrame(data = nans((self.options['maxiter']+1, len(nodes)+1 )), columns = nodes+["total"] )
        number_factors = nans((self.options['maxiter']+1))
        iter_time = nans((self.options['maxiter']+1))
        # keep track of factor-wise training statistics (attribute as needs to be accounted for in factor dropping)
        # if 'Sigma' in self.nodes.keys():
        #     self.lscales = pd.DataFrame(data = nans((self.options['maxiter'], self.dim['K'])), columns = range(self.dim['K']))
        #     self.scales = pd.DataFrame(data = nans((self.options['maxiter'], self.dim['K'])), columns = range(self.dim['K']))

        # Precompute
        converged = False; convergence_token = 1
        elbo.iloc[0] = self.precompute()
        number_factors[0] = self.dim['K']
        iter_time[0] = 0.

        try:
            for i in range(1,self.options['maxiter']):
                t = time();

                # Remove inactive factors
                if (i>=self.options["start_drop"]) and (i%self.options['freq_drop']) == 0:
                    if self.options['drop']["min_r2"] is not None:
                        self.removeInactiveFactors(**self.options['drop'])
                    number_factors[i] = self.dim["K"]

                # Update node by node, with E and M step merged
                t_updates = time()
                for node in self.options['schedule']:
                    if (node=="ThetaW" or node=="ThetaZ") and i<self.options['start_sparsity']:
                        continue
                    self.nodes[node].update()
                t_updates = time() - t_updates

                # Calculate Evidence Lower Bound
                if (i>=self.options["start_elbo"]) and ((i-self.options["start_elbo"])%self.options['freqELBO']==0):
                    t_elbo = time()
                    elbo.iloc[i] = self.calculateELBO()
                    t_elbo = time() - t_elbo

                    # Check convergence using the ELBO
                    if i==self.options["start_elbo"]: 
                        delta_elbo = elbo.iloc[i]["total"]-elbo.iloc[0]["total"]
                    else:
                        delta_elbo = elbo.iloc[i]["total"]-elbo.iloc[i-self.options['freqELBO']]["total"]

                    # Print ELBO monitoring
                    if not self.options['quiet']:
                        print("Iteration %d: time=%.2f, ELBO=%.2f, deltaELBO=%.3f (%.8f%%), Factors=%d" % (i, time()-t, elbo.iloc[i]["total"], delta_elbo, 100*abs(delta_elbo/elbo.iloc[0]["total"]), (self.dim['K'])))
                        if delta_elbo<0 and not self.options['stochastic']: print("Warning, lower bound is decreasing...\a")

                    # Print ELBO decomposed by node and variance explained
                    if self.options['verbose']:
                        print("- ELBO decomposition:  " + "".join([ "%s=%.2f  " % (k,v) for k,v in elbo.iloc[i].drop("total").iteritems() ]))
                        print('- Time spent in ELBO computation: %.1f%%' % (100*t_elbo/(t_updates+t_elbo)) )

                    # Assess convergence
                    if i>self.options["start_elbo"] and not self.options['forceiter']:
                        convergence_token, converged = self.assess_convergence(delta_elbo, elbo.iloc[0]["total"], convergence_token)
                        if converged:
                            number_factors = number_factors[:i]
                            elbo = elbo[:i]
                            iter_time = iter_time[:i]
                            print ("\nConverged!\n"); break

                # Do not calculate lower bound
                else:
                    if not self.options['quiet']: print("Iteration %d: time=%.2f, Factors=%d" % (i,time()-t,self.dim["K"]))

                # Print other statistics
                if self.options['verbose']:
                    self.print_verbose_message()
<<<<<<< HEAD

                iter_time[i] = time()-t
                
                # Flush (we need this to print when running on the cluster)
                sys.stdout.flush()
=======

                iter_time[i] = time()-t
                
                # Flush (we need this to print when running on the cluster)
                sys.stdout.flush()

>>>>>>> 30678748
            
            self.trained = True

        except KeyboardInterrupt:
            self.trained = False

        finally:
            # Finish by collecting the training statistics
<<<<<<< HEAD
            self.train_stats = { 'time':iter_time, 'number_factors':number_factors, 'elbo':elbo["total"].values, 'elbo_terms':elbo.drop("total",1) }
            if 'Sigma' in self.nodes.keys():
                tmp = self.nodes['Sigma'].getParameters() # save only last iteration
                self.train_stats['length_scales'] = tmp['l']
                self.train_stats['scales'] = tmp['scale']
                self.train_stats['Kg'] = tmp['Kg']

                # self.train_stats['length_scales'] = self.lscales
                # self.train_stats['scales'] = self.scales
=======
            # If training is interrupted, remember current training stats
            self.train_stats = { 'time':iter_time, 'number_factors':number_factors, 'elbo':elbo["total"].values, 'elbo_terms':elbo.drop("total", 1) }

>>>>>>> 30678748

    def print_verbose_message(self):
        """Method to print training statistics if Verbose is TRUE"""

        # Memory usage (does not work in Windows)
        # print('Peak memory usage: %.2f MB' % (resource.getrusage(resource.RUSAGE_SELF).ru_maxrss / infer_platform() ))

        # Variance explained
        r2 = s.asarray(self.calculate_variance_explained(total=True)).mean(axis=0)
        r2[r2<0] = 0.
        print("- Variance explained:  " + "   ".join([ "View %s: %.2f%%" % (m,100*r2[m]) for m in range(self.dim["M"])]))

        # Sparsity levels of the weights
        W = self.nodes["W"].getExpectation()
        foo = [s.mean(s.absolute(W[m])<1e-3) for m in range(self.dim["M"])]
        print("- Fraction of zero weights:  " + "   ".join([ "View %s: %.0f%%" % (m,100*foo[m]) for m in range(self.dim["M"])]))

        # Correlation between factors
        Z = self.nodes["Z"].getExpectation()
        Z += s.random.normal(s.zeros(Z.shape),1e-10)
        r = s.absolute(corr(Z.T,Z.T)); s.fill_diagonal(r,0)
        print("- Maximum correlation between factors: %.2f" % (s.nanmax(r)))

        # Factor norm
        bar = s.mean(s.square(Z),axis=0)
        print("- Factor norms:  " + " ".join([ "%.2f" % bar[k] for k in range(Z.shape[1])]))

        # Tau
        tau = self.nodes["Tau"].getExpectation()
        print("- Tau per view (average):  " + "   ".join([ "View %s: %.2f" % (m,tau[m].mean()) for m in range(self.dim["M"])]))

        print("\n")

    def assess_convergence(self, delta_elbo, first_elbo, convergence_token):
        converged = False

        # Option 1: deltaELBO
        # if abs(delta_elbo) < self.options['tolerance']: 
        #     converged = True

        # Assess convergence based on the fraction of deltaELBO change
        if self.options["convergence_mode"] == "fast":
            convergence_threshold = 0.0001
        elif self.options["convergence_mode"] == "medium":
            convergence_threshold = 0.00001
        elif self.options["convergence_mode"] == "slow":
            convergence_threshold = 0.000001
        else:
            print("Convergence mode not recognised"); exit()

        if 100*abs(delta_elbo/first_elbo) < convergence_threshold: 
            convergence_token += 1
            if convergence_token==3: converged = True
        else:
            convergence_token = 1

        return convergence_token, converged

    def getVariationalNodes(self):
        """ Method to return all variational nodes """
        # TODO problem with dictionnary comprehension here
        to_ret = {}
        for node in self.nodes.keys():
            if isinstance(self.nodes[node],Variational_Node):
                to_ret[node] =self.nodes[node]

        return to_ret
        # return { node:self.nodes[node] for node in self.nodes.keys() if isinstance(self.nodes[node],Variational_Node)}
        # return { k:v for k,v in self.nodes.items() if isinstance(v,Variational_Node) }

    def getTrainingStats(self):
        """ Method to return training statistics """
        return self.train_stats

    def getTrainingOpts(self):
        """ Method to return training options """
        return self.options

    def getTrainingData(self):
        """ Method to return training data """
        return self.nodes["Y"].getValues()

    def calculateELBO(self, *nodes):
        """Method to calculate the Evidence Lower Bound of the model"""

        weights = [1] * self.dim['M']        
        if self.options['weight_views'] and self.dim['M'] > 1:
            total_w = np.asarray(self.dim['D']).sum()
            weights = np.asarray([total_w / (self.dim['M'] * self.dim['D'][m]) for m in range(self.dim['M'])])
            weights = weights / weights.sum() * self.dim['M']
            # weights = [(total_w-self.dim['D'][m])/total_w * self.dim['M'] / (self.dim['M'] - 1)  for m in range(self.dim['M'])]
            

        if len(nodes) == 0: nodes = self.getVariationalNodes().keys()
        elbo = pd.Series(s.zeros(len(nodes)+1), index=list(nodes)+["total"])
        for node in nodes:
            if isinstance(self.nodes[node], Multiview_Variational_Node):
                elbo[node] = float(self.nodes[node].calculateELBO(weights = weights))
            else:
                elbo[node] = float(self.nodes[node].calculateELBO())
            elbo["total"] += elbo[node]
        return elbo


class StochasticBayesNet(BayesNet):
    def __init__(self, dim, nodes):
        super().__init__(dim=dim, nodes=nodes)

    def step_size(self, i):
        # return the step size for the considered iteration
        return (i + self.options['learning_rate'])**(-self.options['forgetting_rate'])

    def step_size2(self, i):
        # return the step size for the considered iteration
        return self.options['learning_rate'] / ((1 + self.options['forgetting_rate'] * i)**(3./4.))

    def sample_mini_batch(self):
        """ Method to define mini batches"""
        S = int( self.options['batch_size'] * self.dim['N'] )
        ix = s.random.choice(range(self.dim['N']), size=S, replace=False)
        self.define_mini_batch(ix)
        return ix

    def sample_mini_batch_no_replace(self, i):
        """ Method to define mini batches"""

        i -= 1 # This is because we start at iteration 1 in the main loop

        # Sample mini-batch indices and define epoch
        n_batches = math.ceil(1./self.options['batch_size'])
        S = self.options['batch_size'] * self.dim['N']
        batch_ix = i % n_batches
        epoch = int(i / n_batches)
        if batch_ix == 0:
            print("\n## Epoch %s ##" % str(epoch+1))
            print("-------------------------------------------------------------------------------------------")
            self.shuffled_ix = s.random.choice(range(self.dim['N']), size=self.dim['N'], replace=False)

        min = int(S * batch_ix)
        max = int(S * (batch_ix + 1))

        if max>self.dim['N']: print("Error in stochastic"); exit()

        # Define mini batch
        ix = self.shuffled_ix[min:max]
        self.define_mini_batch(ix)

        return ix, epoch
    
    def define_mini_batch(self, ix):
        # Define mini-batch for each node
        self.nodes['Z'].define_mini_batch(ix)
        self.nodes['Y'].define_mini_batch(ix)
        self.nodes['Tau'].define_mini_batch(ix)
        if 'AlphaZ' in self.nodes:
            self.nodes['AlphaZ'].define_mini_batch(ix)
        if 'ThetaZ' in self.nodes:
            self.nodes['ThetaZ'].define_mini_batch(ix)  
        if 'Sigma' in self.nodes:
            self.nodes['Sigma'].define_mini_batch(ix)
  

    def iterate(self):
        """Method to start iterating and updating the variables using the VB algorithm"""

        # Define some variables to monitor training
        nodes = list(self.getVariationalNodes().keys())
        elbo = pd.DataFrame(data = nans((self.options['maxiter']+1, len(nodes)+1 )), columns = nodes+["total"] )
        number_factors = nans((self.options['maxiter']+1))
        iter_time = nans((self.options['maxiter']+1))
        # if 'Sigma' in self.nodes.keys():
        #     self.lscales = pd.DataFrame(data = nans((self.options['maxiter'], self.dim['K'])), columns = range(self.dim['K']))
        #     self.scales = pd.DataFrame(data = nans((self.options['maxiter'], self.dim['K'])), columns = range(self.dim['K']))

        # Precompute
        converged = False; convergence_token = 1
        elbo.iloc[0] = self.precompute()
        number_factors[0] = self.dim['K']
        iter_time[0] = 0.
        iter_count = 0

        # Print stochastic settings before training
        print("Using stochastic variational inference with the following parameters:")
        print("- Batch size (fraction of samples): %.2f\n- Forgetting rate: %.2f\n- Learning rate: %.2f\n- Starts at iteration: %d \n" % 
            (100*self.options['batch_size'], self.options['forgetting_rate'], self.options['learning_rate'], self.options['start_stochastic']) )
        ix = None

        for i in range(1, self.options['maxiter']):
            t = time();

            # Sample mini-batch and define step size for stochastic inference
            if i>=self.options["start_stochastic"]:
                ix, epoch = self.sample_mini_batch_no_replace(i-(self.options["start_stochastic"]-1))
                ro = self.step_size2(epoch)
            else:
                ro = 1.

            # Doesn't really make a big difference...
            # if i==self.options["start_stochastic"]:
            #     self.options['schedule'].pop( self.options['schedule'].index("Z") )
            #     self.options['schedule'].insert(1,"Z")

            # Remove inactive factors
            if (i>=self.options["start_drop"]) and (i%self.options['freq_drop']) == 0:
                if self.options['drop']["min_r2"] is not None:
                    self.removeInactiveFactors(**self.options['drop'])
                number_factors[i] = self.dim["K"]

            # Update node by node, with E and M step merged
            t_updates = time()
            for node in self.options['schedule']:
                if (node=="ThetaW" or node=="ThetaZ") and i<self.options['start_sparsity']:
                    continue
                self.nodes[node].update(ix, ro)
            t_updates = time() - t_updates

            # # Save lengthscales from Sigma node
            # if 'Sigma' in self.nodes.keys():
            #     tmp = self.nodes['Sigma'].getParameters()
            #     self.lscales.iloc[i] = tmp['l']
            #     self.scales.iloc[i] = tmp['scale']
            #     self.Kg.iloc[i] = tmp['Kg']

            # Calculate Evidence Lower Bound
            if (i>=self.options["start_elbo"]) and ((i-self.options["start_elbo"])%self.options['freqELBO']==0):
                t_elbo = time()
                elbo.iloc[i] = self.calculateELBO()
                t_elbo = time() - t_elbo

                # Check convergence using the ELBO
                if i==self.options["start_elbo"]: 
                    delta_elbo = elbo.iloc[i]["total"]-elbo.iloc[0]["total"]
                else:
                    delta_elbo = elbo.iloc[i]["total"]-elbo.iloc[i-self.options['freqELBO']]["total"]

                # Print ELBO monitoring
                print("Iteration %d: time=%.2f, ELBO=%.2f, deltaELBO=%.3f (%.9f%%), Factors=%d" % (i, time()-t, elbo.iloc[i]["total"], delta_elbo, 100*abs(delta_elbo/elbo.iloc[0]["total"]), (self.dim['K'])))
                if delta_elbo<0 and not self.options['stochastic']: print("Warning, lower bound is decreasing...\a")

                # Print ELBO decomposed by node and variance explained
                if self.options['verbose']:
                    print("- ELBO decomposition:  " + "".join([ "%s=%.2f  " % (k,v) for k,v in elbo.iloc[i].drop("total").iteritems() ]))
                    print('- Time spent in ELBO computation: %.1f%%' % (100*t_elbo/(t_updates+t_elbo)) )

                # Assess convergence
                if i>self.options["start_elbo"] and not self.options['forceiter']:
                    convergence_token, converged = self.assess_convergence(delta_elbo, elbo.iloc[0]["total"], convergence_token)
                    if converged:
                        number_factors = number_factors[:i]
                        elbo = elbo[:i]
                        iter_time = iter_time[:i]
                        print("\nConverged!\n"); break

            # Do not calculate lower bound
            else:
                print("Iteration %d: time=%.2f, Factors=%d" % (i,time()-t,self.dim["K"]))

            # Print other statistics
            if i>=(self.options["start_stochastic"]):
                print("- Step size: %.3f" % ro )

            if self.options['verbose']:
                self.print_verbose_message()
            # print("")

            iter_time[i] = time()-t
            iter_count += 1
            
            # Flush (we need this to print when running on the cluster)
            sys.stdout.flush()

        if iter_count+1 == self.options['maxiter']:
            print("\nMaximum number of iterations reached: {}\n".format(self.options['maxiter']))

        # Finish by collecting the training statistics
        self.train_stats = { 'time':iter_time, 'number_factors':number_factors, 'elbo':elbo["total"].values, 'elbo_terms':elbo.drop("total",1) }
        if 'Sigma' in self.nodes.keys():
            tmp = self.nodes['Sigma'].getParameters() # save only last iteration
            self.train_stats['length_scales'] = tmp['l']
            self.train_stats['scales'] = tmp['scale']
            self.train_stats['Kg'] = tmp['Kg']

            # self.train_stats['length_scales'] = self.lscales
            # self.train_stats['scales'] = self.scales

        self.trained = True<|MERGE_RESOLUTION|>--- conflicted
+++ resolved
@@ -113,13 +113,8 @@
         Y = self.nodes["Y"].getExpectation()
 
         # Get groups
-<<<<<<< HEAD
         groups = self.nodes["Y"].nodes[0].groups
 
-
-=======
-        groups = self.nodes["AlphaZ"].groups if "AlphaZ" in self.nodes else s.array([0]*self.dim['N'])
->>>>>>> 30678748
         # to maintain correct ordering of groups in R2
         unique_groups, idx = np.unique(groups, return_index=True)
         unique_groups = unique_groups[np.argsort(idx)]
@@ -287,20 +282,13 @@
                 # Print other statistics
                 if self.options['verbose']:
                     self.print_verbose_message()
-<<<<<<< HEAD
+
 
                 iter_time[i] = time()-t
                 
                 # Flush (we need this to print when running on the cluster)
                 sys.stdout.flush()
-=======
-
-                iter_time[i] = time()-t
-                
-                # Flush (we need this to print when running on the cluster)
-                sys.stdout.flush()
-
->>>>>>> 30678748
+
             
             self.trained = True
 
@@ -309,7 +297,6 @@
 
         finally:
             # Finish by collecting the training statistics
-<<<<<<< HEAD
             self.train_stats = { 'time':iter_time, 'number_factors':number_factors, 'elbo':elbo["total"].values, 'elbo_terms':elbo.drop("total",1) }
             if 'Sigma' in self.nodes.keys():
                 tmp = self.nodes['Sigma'].getParameters() # save only last iteration
@@ -319,11 +306,6 @@
 
                 # self.train_stats['length_scales'] = self.lscales
                 # self.train_stats['scales'] = self.scales
-=======
-            # If training is interrupted, remember current training stats
-            self.train_stats = { 'time':iter_time, 'number_factors':number_factors, 'elbo':elbo["total"].values, 'elbo_terms':elbo.drop("total", 1) }
-
->>>>>>> 30678748
 
     def print_verbose_message(self):
         """Method to print training statistics if Verbose is TRUE"""
