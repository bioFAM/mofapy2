--- conflicted
+++ resolved
@@ -762,11 +762,7 @@
 
         self.imputed = True # change flag
 
-<<<<<<< HEAD
-    def save(self, outfile, save_data = True, save_parameters = False):
-=======
-    def save(self, outfile, expectations=None):
->>>>>>> c2048dbd
+    def save(self, outfile, save_data = True, save_parameters = False, expectations=None):
         """ Save the model in an hdf5 file """
 
         # Sanity checks
@@ -795,24 +791,23 @@
           compression_level = 9
         )
 
-<<<<<<< HEAD
-        # save sample and feature names
+        # Save sample and feature names
         tmp.saveNames()
 
         # Save expectations
+
         # If all likelihoods are gaussian there is no need to save the expectations of Y, just saving the data is enough
         # TO-DO: THERE IS STH WRONG WITH THIS, CHECK WITH NON-GAUSS LIK
-        if all([i=="gaussian" for i in self.model_opts["likelihoods"]]):
-            tmp.saveExpectations(nodes=["W","Z"])
-        else:
-            tmp.saveExpectations(nodes=["W","Z"])
-=======
+        # if all([i=="gaussian" for i in self.model_opts["likelihoods"]]):
+        #     tmp.saveExpectations(nodes=["W","Z"])
+        # else:
+        #     tmp.saveExpectations(nodes=["W","Z"])
+
         if expectations is None:
             # Default is to save only W and Z nodes
             expectations = ["W", "Z"]
         
         tmp.saveExpectations(nodes=expectations)
->>>>>>> c2048dbd
 
         # Save parameters
         if save_parameters:
