import numpy as np
import pandas as pd
import scipy as s
import sys
import os
from time import sleep, time, strftime
from typing import List, Optional, Union
from itertools import chain
from functools import wraps

from mofapy2.core.BayesNet import *
from mofapy2.core import gpu_utils
from mofapy2.build_model.build_model import *
from mofapy2.build_model.save_model import *
from mofapy2.build_model.utils import guess_likelihoods
from mofapy2.build_model.train_model import train_model
from mofapy2.core import gp_utils

# import matplotlib.pyplot as plt



def keyboardinterrupt_saver(func):
    @wraps(func)
    def saver(self, *args, **kwargs):
        try:
            func(self, *args, **kwargs)
        # Internal methods will raise TypeError when interrupted
        except (KeyboardInterrupt, TypeError):
            if self.train_opts["save_interrupted"]:
                print("Attempting to save the model at the current iteration...")
                if self.train_opts["outfile"] is not None and self.train_opts != "":
                    tmp_file = self.train_opts["outfile"]
                    tmp_file = tmp_file.rstrip(".hdf5") + "_interrupted.hdf5"
                else:
                    tmp_file = os.path.join('/tmp', "mofa_{}_interrupted.hdf5".format(strftime('%Y%m%d-%H%M%S')))
                self.save(outfile=tmp_file)
                print("Saved partially trained model in {}. Exiting now.".format(tmp_file))
            else:
                print("Exiting now without saving the partially trained model. To save a partially trained model, set save_interrupted in the training options to true.")
            sys.stdout.flush()
            sys.exit()
    return saver

class entry_point(object):
    def __init__(self):
        self.print_banner()
        self.dimensionalities = {"C":0}
        self.model = None
        self.imputed = False # flag
        self.Zcompleted = False # flag

    def print_banner(self):
        """ Method to print the mofapy2 banner """
        
        banner = """
        #########################################################
        ###           __  __  ____  ______                    ### 
        ###          |  \/  |/ __ \|  ____/\    _             ### 
        ###          | \  / | |  | | |__ /  \ _| |_           ### 
        ###          | |\/| | |  | |  __/ /\ \_   _|          ###
        ###          | |  | | |__| | | / ____ \|_|            ###
        ###          |_|  |_|\____/|_|/_/    \_\              ###
        ###                                                   ### 
        ######################################################### 
       \n 
        """

        print(banner)
        sys.stdout.flush()

    def set_covariates(self, sample_cov, covariates_names=None):
        """"
        sample_cov: a list of matrices per group
                    The dimensions of each matrix must be (samples, covariates)
        			The order of list elements and rows in each matrix must match the structure of data
        covariates_names: XXXXX
        """

        assert self.data is not None, "the data must be specified with set_data before specifying covariates"

        self.smooth_opts = {}    
        self.smooth_opts["GP_factors"] = True

        # Define covariates
        # Define smooth options
        # if not hasattr(self, 'smooth_opts'): 
        #     print("Options for the usage of smooth factors not defined, using default values...\n")
        #     self.set_smooth_options()

        # Sanity check
        if not isinstance(sample_cov, list):
            if isinstance(sample_cov, dict):
                sample_cov = list(sample_cov.values())
            # if providing a single matrix, treat it as G=1
            elif isinstance(sample_cov, pd.DataFrame):
                sample_cov = [sample_cov.values]
            elif isinstance(sample_cov, np.ndarray):
                sample_cov = [sample_cov]
            else:
                print("Error: sample_cov not recognised");
                sys.stdout.flush();
                sys.exit()

        assert len(sample_cov) == self.dimensionalities["G"], "sample_cov needs to be a list of same length as data (same number of groups)"

        for g in range(self.dimensionalities["G"]):
            if not isinstance(sample_cov[g], np.ndarray):
                if isinstance(sample_cov[g], pd.DataFrame):
                    sample_cov[g] = sample_cov[g].values
                else:
                    print("Error, sample_cov is not a numpy.ndarray or a pandas dataframe"); sys.stdout.flush(); sys.exit()
            sample_cov[g] = sample_cov[g].astype(np.float64)

        N = [len(x) for x in self.data_opts['samples_names']]
        if not all([sample_cov[g].shape[0] == N[g] for g in range(self.dimensionalities["G"])]):
            print("Error, number of rows in sample covariates does not match number of samples in input data (N=%d vs. N=%d)" % ([sample_cov[g].shape[0] for g in range(G)], N))
            sys.stdout.flush(); sys.exit()

        # concatenate groups in sample_cov and standardize sample_cov to avoid scale differences
        sample_cov = np.concatenate(sample_cov, axis = 0)

        # Define dimensionality
        self.dimensionalities["C"] = sample_cov.shape[1]

        # If sample_cov loaded successfully, print verbose message
        if not sample_cov is None:
            print("Loaded %d covariate(s) for each sample..." % (sample_cov.shape[1]))
            print("\n")

        # Define covariate names
        if covariates_names is None:
            print("Covariates names not provided, using default naming convention:")
            print("- covariate1, ..., covariateC\n")
            self.smooth_opts['covariates_names'] = ["covariate%d" % (c) for c in range(self.dimensionalities["C"])]
        else:
            if isinstance(covariates_names,str):
                covariates_names = [covariates_names]
            assert isinstance(covariates_names, list), "covariates_names must be a string or a list"
            assert len(covariates_names)==self.dimensionalities["C"], "covariates_names must be of length equivalent to the number of covariates"
            self.smooth_opts['covariates_names'] = covariates_names

        self.sample_cov = sample_cov

        return None

    def set_data_matrix(self, data, likelihoods=None, views_names=None, groups_names=None, samples_names=None, features_names=None):
        """ Method to input the data in a wide matrix

        PARAMETERS
        ----------
        data: a nested list, first dimension for views, second dimension for groups.
              The dimensions of each matrix must be (samples,features)
        """

        if not hasattr(self, 'data_opts'): 
            # print("Data options not defined, using default values...\n")
            self.set_data_options()

        # Sanity check
        if not isinstance(data, list):
            if isinstance(data, dict):
                data = list(data.values())
            # if providing a single matrix, treat it as G=1 and M=1
            elif isinstance(data, pd.DataFrame):
                data = [[data.values]]
            elif isinstance(data, np.ndarray):
                data = [[data]]
            else:
                print("Error: Data not recognised"); sys.stdout.flush(); sys.exit()
        if len(data)==0:
            print("Error: Data is empty"); sys.stdout.flush(); sys.exit()

        # Convert input data to numpy array float64 format
        for m in range(len(data)):
            if isinstance(data[m], dict):
                data[m] = list(data[m].values())
            for p in range(len(data[m])):
                if not isinstance(data[m][p], np.ndarray):
                    if isinstance(data[m][p], pd.DataFrame):
                        data[m][p] = data[m][p].values
                    else:
                        print("Error, input data is not a numpy.ndarray or a pandas dataframe"); sys.stdout.flush(); sys.exit()
                data[m][p] = data[m][p].astype(np.float64)

        # Save dimensionalities
        M = self.dimensionalities["M"] = len(data)
        G = self.dimensionalities["G"] = len(data[0])
        N = self.dimensionalities["N"] = [data[0][p].shape[0] for p in range(len(data[0]))]
        D = self.dimensionalities["D"] = [data[m][0].shape[1] for m in range(len(data))]

        # Define views names
        if views_names is None:
            print("View names not provided, using default naming convention:")
            print("- view1, view2, ..., viewM\n")
            self.data_opts['views_names'] = [ "view" + str(m) for m in range(M) ]
        else:
            assert len(views_names)==self.dimensionalities["M"], "Length of views names is not the same as the number of views"
            self.data_opts['views_names']  = views_names

        # Define features names
        if features_names is None:
            print("Features names not provided, using default naming convention:")
            print("- feature1_view1, featureD_viewM\n")
            self.data_opts['features_names'] = [ ["feature%d_view%d" % (d,m) for d in range(D[m])] for m in range(M) ]
        else:
            assert len(features_names)==self.dimensionalities["M"], "views_names must a nested list with length equivalent to the number of views"
            self.data_opts['features_names'] = features_names

        # Define groups names
        if groups_names is None:
            print("Groups names not provided, using default naming convention:")
            print("- group1, group2, ..., groupG\n")
            self.data_opts['groups_names'] = [ "group" + str(g) for g in range(G) ]
        else:
            assert len(groups_names)==self.dimensionalities["G"], "Length of groups names is not the same as the number of groups"
            self.data_opts['groups_names'] = groups_names

        # Define samples names
        if samples_names is None:
            print("Samples names not provided, using default naming convention:")
            print("- sample1_group1, sample2_group1, sample1_group2, ..., sampleN_groupG\n")
            self.data_opts['samples_names'] = [ ["sample%d_group%d" % (n,g) for n in range(N[g])] for g in range(G) ]
        else:
            assert len(samples_names)==self.dimensionalities["G"], "samples_names must a nested list with length equivalent to the number of groups"
            self.data_opts['samples_names'] = samples_names

        # Check for duplicated entries
        assert len(self.data_opts['groups_names']) == len(set(self.data_opts['groups_names'])), "Duplicated groups names"
        assert len(self.data_opts['views_names']) == len(set(self.data_opts['views_names'])), "Duplicated views names"

        tmp = list(chain(*self.data_opts['samples_names']))
        assert len(tmp) == len(set(tmp)), "Duplicated entries found in samples_names. Make sure that samples names are not duplicated across different groups"
        
        tmp = list(chain(*self.data_opts['features_names']))
        assert len(tmp) == len(set(tmp)), "Duplicated entries found in features_names. Make sure that feature names are not duplicated across different views"

        # Set samples groups (list with dimensionality N where each row is the corresponding group name)
        # self.data_opts['samples_groups'] = [list(samples_names_dict.keys())[i] for i in range(len(self.data_opts['groups_names'])) for n in range(len(list(samples_names_dict.values())[i]))]

        # WHY THIS DOES NOT WORK?? asd = [ [self.data_opts['groups_names'][g]]*N[g] for g in range(G) ]
        self.data_opts['samples_groups'] = []
        for g in range(G):
            self.data_opts['samples_groups'].append( [self.data_opts['groups_names'][g]]*N[g] )
        self.data_opts['samples_groups'] = np.concatenate(self.data_opts['samples_groups'])

        # If everything successful, print verbose message
        for m in range(M):
            for g in range(G):
                print("Successfully loaded view='%s' group='%s' with N=%d samples and D=%d features..." % (self.data_opts['views_names'][m],self.data_opts['groups_names'][g], data[m][g].shape[0], data[m][g].shape[1]))
        print("\n")

        # Store intercepts
        self.intercepts = [ [ np.nanmean(data[m][g],axis=0) for g in range(G)] for m in range(M) ]

        # Concatenate groups in data
        for m in range(len(data)):
            data[m] = np.concatenate(data[m])
            if type(data[m]) != np.ndarray:
                data[m] = np.array(data[m])
        self.dimensionalities["N"] = np.sum(self.dimensionalities["N"])

        # Define likelihoods
        if likelihoods is None:
            likelihoods = guess_likelihoods(data)
        elif isinstance(likelihoods, str):
            likelihoods = [likelihoods]
        assert len(likelihoods)==self.dimensionalities["M"], "Please specify one likelihood for each view"
        assert set(likelihoods).issubset(set(["gaussian","bernoulli","poisson"])), "Available likelihoods are 'gaussian','bernoulli', 'poisson'"
        self.likelihoods = likelihoods

        # Process the data (center, scaling, etc.)
        self.data = process_data(data, likelihoods, self.data_opts, self.data_opts['samples_groups'])

    def set_train_options(self, iter=1000, startELBO=1, freqELBO=1, startSparsity=100, tolerance=None, convergence_mode="medium",
        startDrop=20, freqDrop=10, dropR2=None, nostop=False, verbose=False, quiet=False, seed=None,
        schedule=None, gpu_mode=False, save_parameters=False, weight_views = False,
        outfile=None, save_interrupted=False):
        """ Set training options """

        # Sanity checks
        assert hasattr(self, 'model_opts'), "Model options have to be defined before training options"

        self.train_opts = {}

        # Maximum number of iterations
        self.train_opts['maxiter'] = int(iter)

        # Lower bound computation frequency
        if freqELBO is None or freqELBO==0: freqELBO=iter+1
        self.train_opts['freqELBO'] = int(freqELBO)
        if startELBO==0: startELBO=1
        if startELBO==None: startELBO=iter+1
        self.train_opts['start_elbo'] = int(startELBO)

        # Verbosity
        self.train_opts['verbose'] = bool(verbose)
        self.train_opts['quiet'] = bool(quiet)

        # GPU mode
        if gpu_mode:
            try:
                import cupy as cp
                print("\nGPU mode is activated\n")
            except ImportError:
                print("\nGPU mode is activated, but GPU not found... switching to CPU mode")
                print('For GPU mode, you need:')
                print('1 - Make sure that you are running MOFA+ on a machine with an NVIDIA GPU')
                print('2 - Install CUPY following instructions on https://docs-cupy.chainer.org/en/stable/install.html\n')
                sys.stdout.flush()
                gpu_mode = False
        self.train_opts['gpu_mode'] = gpu_mode

        # Minimum Variance explained threshold to drop inactive factors
        if dropR2 is False: dropR2 = None
        if dropR2 is not None:
            dropR2 = float(dropR2)
            if dropR2 < 0: dropR2 = None
        self.train_opts['drop'] = { "min_r2":dropR2 }
        self.train_opts['start_drop'] = int(startDrop)
        self.train_opts['freq_drop'] = int(freqDrop)
        if ((dropR2 is not None) & (verbose is True)): print("\nDropping factors with minimum threshold of {0}% variance explained\n".format(dropR2))

        if ((dropR2 is not None) & (self.dimensionalities["N"]>1e4)):
            print("Warning: actively dropping factors during model training can be slow in large data sets.")
            print("Consider training the model with set drop_factor_threshold = -1 and prune them a posteriori")


        # Tolerance level for convergence
        if tolerance is not None:
            print("Warning: tolerance argument is depreciated, use the 'convergence_mode' argument instead")
            self.train_opts['tolerance'] = float(tolerance)

        # Convergence mode
        self.train_opts['convergence_mode'] = str(convergence_mode)
        if verbose: print("Convergence mode: %s\n" % convergence_mode)

        # Do no stop even when convergence criteria is met
        self.train_opts['forceiter'] = nostop

        # Iteration to activate spike and slab sparsity
        self.train_opts['start_sparsity'] = int(startSparsity)

        # By default, stochastic training is not activated
        self.train_opts['stochastic'] = False

        # Training schedule
        if schedule is None:
            schedule = ['Y', 'W', 'Z', 'Tau']

            # Insert ThetaW after W if Spike and Slab prior on W
            if self.model_opts['spikeslab_weights']:
                ix = schedule.index("W"); schedule.insert(ix+1, 'ThetaW')

            # Insert ThetaZ after Z if Spike and Slab prior on Z
            if self.model_opts['spikeslab_factors']:
                ix = schedule.index("Z"); schedule.insert(ix+1, 'ThetaZ')

            # Insert AlphaW after W if ARD prior on W
            if self.model_opts['ard_weights']:
                ix = schedule.index("W"); schedule.insert(ix+1, 'AlphaW')

            # Insert AlphaZ after Z if ARD prior on Z
            if self.model_opts['ard_factors']:
                ix = schedule.index("Z"); schedule.insert(ix+1, 'AlphaZ')

        else:
            assert set(["Y","W","Z","Tau"]) <= set(schedule)
            if self.model_opts['ard_factors']: assert "AlphaZ" in schedule
            if self.model_opts['ard_weights']: assert "AlphaW" in schedule
            if self.model_opts['spikeslab_factors']: assert "ThetaZ" in schedule
            if self.model_opts['spikeslab_weights']: assert "ThetaW" in schedule

        self.train_opts['schedule'] = schedule

        # Seed
        if seed is None:  # Seed for the random number generator
            seed = int(round(time()*1000)%1e6)
        self.train_opts['seed'] = int(seed)
        # s.random.seed(self.train_opts['seed'])

        # Save variational parameters?
        self.train_opts['save_parameters'] = save_parameters

        # Weight the views to avoid imbalance problems?
        self.train_opts['weight_views'] = weight_views

        # Output file name
        self.train_opts['outfile'] = outfile

        # If to save the partially trained model when the training is interrupted
        self.train_opts['save_interrupted'] = save_interrupted

<<<<<<< HEAD
    def set_stochastic_options(self, learning_rate=1., forgetting_rate=0., batch_size=1., start_stochastic=1):

        # Sanity checks
        if self.smooth_opts['GP_factors']:
            print("Stochastic inference is not possible when using covariates - train_opts['stochastic'] is set to False - consider using the option 'sparseGP' instead.")
            self.train_opts['stochastic'] = False
            return None
        assert hasattr(self, 'train_opts'), "Train options not defined"
        assert 0 < learning_rate <= 1, 'Learning rate must range from 0 and 1'
        # assert 0 < forgetting_rate <= 1, 'Forgetting rate must range from 0 and 1'
        assert 0 < batch_size <= 1, 'Batch size must range from 0 to 1'
        assert start_stochastic >= 1, 'start_stochastic must be >= 1'

        if self.train_opts['drop']["min_r2"] is not None:
            print("Dropping factors is currently disabled with stochastic inference...")
            self.train_opts['drop']["min_r2"] = None

        # Edit schedule: Z should come first (after Y) in the training schedule
        # (THIS IS DONE IN THE BAYESNET CLASS)
        # self.train_opts['schedule'].pop( self.train_opts['schedule'].index("Z") )
        # self.train_opts['schedule'].insert(1,"Z")

        self.train_opts['stochastic'] = True
        self.train_opts['learning_rate'] = learning_rate
        self.train_opts['forgetting_rate'] = forgetting_rate
        self.train_opts['start_stochastic'] = start_stochastic
        self.train_opts['batch_size'] = batch_size

        self.train_opts['drop']["min_r2"] = None

    def set_smooth_options(self, scale_cov = False, start_opt=20, n_grid=20, opt_freq=10, sparseGP = False, n_inducing = None, 
        warping = False, warping_freq = 20, warping_ref = 0, warping_open_begin = True, warping_open_end = True, model_groups = True):

        """ TO-DO: ADD DOCUMENTATION""" 
=======
    def set_smooth_options(self, 
        scale_cov = False, start_opt=20, n_grid=20, opt_freq=10,
        warping = False, warping_freq = 20, warping_ref = 0, warping_open_begin = True, warping_open_end = True,
        model_groups = False):
        """ 
        Set option to use Gaussian process prior on the factors along a covariate. 
        This requires to have specified a covariate in the model usings et_covariates().
        """
>>>>>>> 3744b9f7

        # Sanity checks
        assert hasattr(self, 'smooth_opts'), "Please run set_covariates() before set_smooth_options()"
        assert hasattr(self, 'model_opts'), "Model options not defined. Please run set_model_opts() before set_smooth_options()"
        assert hasattr(self, 'train_opts'), "Training options not defined. Please run set_train_opts() before set_smooth_options()"
        assert self.sample_cov is not None, "Before setting smooth options, you need to define the covariates with set_covariates"

        # activate GP prior on factors
        self.smooth_opts['GP_factors'] = True

        # Define whether to scale covariates to unit variance
        self.smooth_opts['scale_cov'] = scale_cov
        # if (scale_cov): print("Scaling covariates to unit variance...\n")
        if self.smooth_opts['scale_cov']:
            self.sample_cov = (self.sample_cov - self.sample_cov.mean(axis=0)) / self.sample_cov.std(axis=0)

        # Define at which iteration to start optimizing the lengthscales, how many grid points to use for the lengthscales and at which frequency to optimize
        start_opt = max(0, start_opt)
        self.smooth_opts['start_opt'] = int(start_opt)
        self.smooth_opts['n_grid'] = int(n_grid)
        self.smooth_opts['opt_freq'] = int(opt_freq)

        # inactivate group-wise ARD when using the SMOFA framework
        if self.model_opts['ard_factors'] is True:
            print("Smooth covariate framework is activated. This is not compatible with ARD prior on factors. Setting ard_factors to False...\n")
            self.model_opts['ard_factors'] = False
            self.train_opts['schedule'].remove('AlphaZ')

        # inactivate spike-slab on the factors when using the SMOFA framework
        if self.model_opts['spikeslab_factors'] is True:
            print("Smooth covariate framework is activated. This is not compatible with spike-and-slab prior on factors. Setting spikeslab_factors to False...\n")
            self.model_opts['spikeslab_factors'] = False
            self.train_opts['schedule'].remove('ThetaZ')

        # Insert Sigma into training schedule if GP prior on Z
        self.train_opts['schedule'].insert(len(self.train_opts['schedule']), "Sigma")

        # Warping
        self.smooth_opts['warping'] = bool(warping)
        self.smooth_opts['warping_freq'] = int(warping_freq)
        self.smooth_opts['warping_ref'] = int(warping_ref)
        self.smooth_opts['warping_open_begin'] = bool(warping_open_begin)
        self.smooth_opts['warping_open_end'] = bool(warping_open_end)
        if self.smooth_opts['warping'] is True:
<<<<<<< HEAD
            assert self.dimensionalities["G"] > 1, "The warping functionality is only relevant when having multi-group data"
            assert self.dimensionalities["C"] == 1, "Warping only implemented for one dimensional covariates"
            print("##")
            print("## Warping set to True: aligning the covariates across groups")
            print("##")

       # Sparse GPs
        if sparseGP is True: 
            self.smooth_opts['sparseGP'] = True

            # Sparse GPs: set the number of inducing points
            if n_inducing is None:
                n_inducing = max(0.2 * self.dimensionalities["N"], 100) # note: groups are already concatenated, N is total number of samples
            else:
                assert isinstance(n_inducing,int), "n_inducing has to be an integer"
                if n_inducing > self.dimensionalities["N"]:
                    print("Number of inducing points is higher than original number of samples - using non-sparse GP inference")
                    self.smooth_opts['sparseGP'] = False
            self.smooth_opts['n_inducing'] = n_inducing

            # Sparse GPs: Set the identity of the inducing points
            missing_sample_per_view = np.ones((self.dimensionalities["N"], self.dimensionalities["M"]))
            for m in range(len(self.data)):
                missing_sample_per_view[:,m] = np.isnan(self.data[m]).all(axis = 1)
            nonmissing_samples = np.where(missing_sample_per_view.sum(axis=1) != self.dimensionalities["M"])[0]
            N_nonmissing = len(nonmissing_samples)
            n_inducing = min(n_inducing, N_nonmissing)
            N = self.dimensionalities["N"]
            loc = self.sample_cov.sum(axis = 1)
            groups = self.data_opts['samples_groups']
            nonmissing_samples_tiesshuffled = nonmissing_samples[np.lexsort((np.random.random(N_nonmissing), loc[nonmissing_samples]))] # shuffle ties randomly (e.g. between groups)
            grid_ix = np.floor(np.arange(0, N_nonmissing, step=N_nonmissing / n_inducing)).astype('int')
            if grid_ix[-1] == N_nonmissing: # avoid out of bound
                grid_ix = grid_ix[:-1]
            idx_inducing = nonmissing_samples_tiesshuffled[grid_ix]

            # Sparse GPs: Insert U in schedule
            ix = self.train_opts['schedule'].index("Z")
            self.train_opts['schedule'].insert(ix, 'U')
            self.smooth_opts['n_inducing'] = n_inducing
            self.smooth_opts['idx_inducing'] = idx_inducing

            print("##")
            print("## sparseGP set to True: using sparse Gaussian Process to speed up the training procedure")
            print("##")
        else:
            self.smooth_opts['sparseGP'] = False


        # Define whether to model a group covariance structure
        self.smooth_opts['model_groups'] = model_groups
        self.smooth_opts['use_gpytorch'] = False # experimental, this could be passes as a model_option but to keep options uncluttered set to False
=======
            if self.dimensionalities["C"] > 1:
                self.smooth_opts['warping'] = False
                print("Warping only implemented for one dimensional covariates, setting to False.")

        # Insert Sigma into training schedule if GP prior on Z
        if self.smooth_opts['GP_factors']:
            self.train_opts['schedule'].insert(len(self.train_opts['schedule']), "Sigma")

        # Define whether to model a group covariance structure
        self.smooth_opts['model_groups'] = model_groups
        # self.smooth_opts['use_gpytorch'] = False # experimental, this could be passes as a model_option but to keep options uncluttered set to False

        # print("- Gaussian process prior on the factors: %s \n" % str(GP_factors))

    def set_stochastic_options(self, learning_rate=1., forgetting_rate=0., batch_size=1., start_stochastic=1):

        # Sanity checks
        if self.smooth_opts['GP_factors']:
            print("Stochastic inference is not possible when using covariates - train_opts['stochastic'] is set to False - consider using the option 'sparseGP' instead.")
            self.train_opts['stochastic'] = False
            return None
        assert hasattr(self, 'train_opts'), "Train options not defined"
        assert 0 < learning_rate <= 1, 'Learning rate must range from 0 and 1'
        # assert 0 < forgetting_rate <= 1, 'Forgetting rate must range from 0 and 1'
        assert 0 < batch_size <= 1, 'Batch size must range from 0 to 1'
        assert start_stochastic >= 1, 'start_stochastic must be >= 1'

        if self.train_opts['drop']["min_r2"] is not None:
            print("Dropping factors is currently disabled with stochastic inference...")
            self.train_opts['drop']["min_r2"] = None

        # Edit schedule: Z should come first (after Y) in the training schedule
        # (THIS IS DONE IN THE BAYESNET CLASS)
        # self.train_opts['schedule'].pop( self.train_opts['schedule'].index("Z") )
        # self.train_opts['schedule'].insert(1,"Z")

        self.train_opts['stochastic'] = True
        self.train_opts['learning_rate'] = learning_rate
        self.train_opts['forgetting_rate'] = forgetting_rate
        self.train_opts['start_stochastic'] = start_stochastic
        self.train_opts['batch_size'] = batch_size

        self.train_opts['drop']["min_r2"] = None

    def set_sparseGP_options(self, n_inducing = None, idx_inducing = None):
        """ Set options for sparse GPs (only when using smooth factors)"""

        # Sanity check
        assert hasattr(self, 'smooth_opts'), "Please run set_covariates() and set_smooth_options() before set_sparseGP_options()"
        assert len(self.smooth_opts.keys())>5, "Smooth options not defined. Please run set_smooth_options() before set_sparseGP_options()"
        assert hasattr(self, 'model_opts'), "Model options not defined. Please run set_model_options() before set_sparseGP_options()"
        assert hasattr(self, 'train_opts'), "Training options not defined. Please run set_train_options() before set_sparseGP_options()"
        assert self.sample_cov is not None, "Before setting sparse GP options, you need to define the covariates with set_covariates()"

        if not self.smooth_opts['GP_factors']:
            print("Sparse Gaussian Processes can only be used when having covariates and GP_factors set to True, setting to False")
            self.smooth_opts['sparseGP'] = False
            return None

        # Set the number of inducing points
        if n_inducing is None:
            n_inducing = max(0.2 * self.dimensionalities["N"], 100) # note: groups are already concatenated, N is total number of samples
        else:
            assert isinstance(n_inducing,int), "n_inducing has to be an integer"
            if n_inducing > self.dimensionalities["N"]:
                print("Number of inducing points is higher than original number of samples - using non-sparse GP inference")
                self.smooth_opts['sparseGP'] = False
                return None

        self.smooth_opts['sparseGP'] = True

        # Set the identity of the inducing points
        if idx_inducing is None:
            idx_inducing = gp_utils.set_inducing_points(self.data, self.sample_cov, self.data_opts['samples_groups'],
                                        self.dimensionalities, n_inducing)

        # Insert U in schedule
        ix = self.train_opts['schedule'].index("Z")
        self.train_opts['schedule'].insert(ix, 'U')

        self.smooth_opts['n_inducing'] = n_inducing
        self.smooth_opts['idx_inducing'] = idx_inducing
>>>>>>> 3744b9f7

    def set_model_options(self, factors=10, spikeslab_factors=False, spikeslab_weights=True, ard_factors=False, ard_weights=True):
        """ Set model options """

        self.model_opts = {}

        # Define whether to use sample-wise spike and slab prior for Z
        self.model_opts['spikeslab_factors'] = spikeslab_factors

        # Define whether to use feature-wise spike and slab prior for W
        self.model_opts['spikeslab_weights'] = spikeslab_weights

        # Define whether to use group and factor-wise ARD prior for Z
        # if ((self.dimensionalities["G"]>1) & (ard_factors==False)): 
        #     print("WARNING: 'ard_factors' should be set to True in model_options if using multiple groups\n")
        # always use the ARD prior on Z with more than one group except when using GPs
        if self.dimensionalities["G"]>1: ard_factors = True
        self.model_opts['ard_factors'] = ard_factors

        # Define whether to use view and factor-wise ARD prior for W
        # if ((self.dimensionalities["M"]>1) & (ard_weights==False)): 
        #     print("WARNING: 'ard_weights' should be set to True in model_options if using multiple views\n")
        if self.dimensionalities["M"]>1: ard_weights = True
        self.model_opts['ard_weights'] = ard_weights

        # Define initial number of latent factors
        self.dimensionalities["K"] = self.model_opts['factors'] = int(factors)


        # Define likelihoods
        self.model_opts['likelihoods'] = self.likelihoods

        print("Model options:")
        print("- Automatic Relevance Determination prior on the factors: %s" % str(ard_factors))
        print("- Automatic Relevance Determination prior on the weights: %s" % str(ard_weights))
        print("- Spike-and-slab prior on the factors: %s" % str(spikeslab_factors))
        print("- Spike-and-slab prior on the weights: %s" % str(spikeslab_weights))
        print("Likelihoods:")
        for m in range(self.dimensionalities["M"]):
          print("- View %d (%s): %s" % (m,self.data_opts["views_names"][m],self.likelihoods[m]) )
        print("\n")

    def set_data_options(self, scale_views=False, scale_groups = False, center_groups = True):
        """ Set data processing options """

        if not hasattr(self, 'data_opts'): self.data_opts = {}
        self.data_opts['center_groups'] = center_groups

        # Scale views to unit variance
        self.data_opts['scale_views'] = scale_views
        if (scale_views): print("Scaling views to unit variance...\n")
        
        # Scale groups to unit variance
        self.data_opts['scale_groups'] = scale_groups
        if (scale_groups): print("Scaling groups to unit variance...\n")

    def build(self):
        """ Build the model """

        # Sanity checks
        assert hasattr(self, 'train_opts'), "Training options not defined"
        assert hasattr(self, 'model_opts'), "Model options not defined"
        assert hasattr(self, 'dimensionalities'), "Dimensionalities are not defined"
        if hasattr(self, 'smooth_opts'):
            assert len(self.smooth_opts)>2, "Smooth covariates applied but smooth options not defined. Please define set_smooth_options() before build()"
        if np.any(np.array(self.dimensionalities["D"])<15):
            print("\nWarning: some view(s) have less than 15 features, MOFA won't be able to learn meaningful factors for these view(s)...\n")
        _, counts = np.unique(self.data_opts["samples_groups"], axis=0, return_counts=True)
        if np.any(counts<15):
            print("\nWarning: some group(s) have less than 15 samples, MOFA won't be able to learn meaningful factors for these group(s)...\n")

        # Build the nodes
        if hasattr(self, 'smooth_opts'):
            tmp = build_mofa_smooth(self.data, self.sample_cov, self.dimensionalities, self.data_opts, self.model_opts, self.train_opts, self.smooth_opts)
        else:
            tmp = buildBiofam(self.data, self.dimensionalities, self.data_opts, self.model_opts, self.train_opts)
        tmp.main()

        # Create BayesNet class
        if self.train_opts['stochastic']:
            self.model = StochasticBayesNet(self.dimensionalities, tmp.get_nodes())
        else:
            self.model = BayesNet(self.dimensionalities, tmp.get_nodes())

    @keyboardinterrupt_saver
    def run(self):
        """ Run the model """

        # Sanity checks
        assert hasattr(self, 'model_opts'), "Model options not defined"
        assert hasattr(self, 'train_opts'), "Train options not defined"
        assert hasattr(self, 'data_opts'), "Data options not defined"

        # Fetch training schedule (order of updates for the different nodes)
        if 'schedule' in self.train_opts:
            assert set(self.train_opts['schedule']) == set(list(self.model.getNodes().keys())), "Some nodes defined in the training schedule are not present in the model, or viceversa"
        else:
            self.train_opts['schedule'] = self.model_builder.schedule

        # Set training options
        self.model.setTrainOptions(self.train_opts)

        # Train the model
        train_model(self.model)

    def mask_outliers(self):

        Z = self.model.nodes['Z'].getExpectation()
        zscore_cutoff = 3 * 1.96   # z-score cutoff
        value_cutoff = 1       # max factor value

        for g in range(len(self.data_opts['groups_names'])):
            idx = np.where(np.array(self.data_opts["samples_groups"]) == self.data_opts['groups_names'][g])[0]
            Ztmp = Z[idx,:] # is this by reference? apparently not

            # calculate outlier score
            z_score = np.absolute((Ztmp-Ztmp.mean(axis=0))) / np.std(Ztmp, axis=0)

            # mask outliers with np.nan
            Ztmp[(z_score>zscore_cutoff) & (np.absolute(Z[idx,:])>value_cutoff)] = np.nan
            Z[idx,:] = Ztmp

    def predict_factor(self, new_covariates = None, uncertainty=True, groups = "all"):
        """
        Predict factor values at new covariate values or in missing groups
        new_covariates: new covariate values to predict at, should be of same format as covariates.
                        If None all present covariate values are used
        uncertainty: provide uncertainty measures for the prediction
        groups: Groups for which to predict, default is "all"
        """

        assert self.smooth_opts['GP_factors'], "Using predict_factors requires the use of GP_factors," \
                                              " maybe you want to use impute instead?"

        if new_covariates is None:
            new_covariates = self.sample_cov

        # get group-covariate combinations included in the model
        old_groups = self.model.nodes['Sigma'].groupsidx
        old_covariates = self.model.nodes['Sigma'].sample_cov_transformed
        all_covariates = np.unique(np.vstack([new_covariates, old_covariates]), axis =0)
        N = all_covariates.shape[0]
        M = new_covariates.shape[0]

        # get the necessary expectations
        Z = self.model.nodes['Z'].getExpectations()['E']
        K = Z.shape[1]
        Sigma_terms = self.model.nodes['Sigma'].getExpectations()
        Sigma = Sigma_terms['cov']
        Sigma_inv = Sigma_terms['inv']
        GP_param = self.model.nodes['Sigma'].getParameters()
        if groups == "all":
            G = len(self.model.nodes['Sigma'].groups)
            groups = np.arange(G)
        else:
            G = len(groups)
        if not self.model_opts['model_groups']:
            Kg = np.ones([K, G, G])
        else:
            Kg = self.model.nodes['Sigma'].getParameters()['Kg']
            Kg = Kg[:, groups, :][:, :, groups]

        # which rows/columns in Sigma_new correspond to original Sigma and which to new test covariates?
        old = np.hstack([old_groups[:,None], old_covariates])
        all = np.hstack([np.repeat(groups, all_covariates.shape[0])[:,None], np.tile(all_covariates.transpose(), G).transpose()])
        new = np.hstack([np.repeat(groups, new_covariates.shape[0])[:,None], np.tile(new_covariates.transpose(), G).transpose()])
        oldix = np.concatenate([np.where(np.all(np.equal(old[j,:], all), axis = 1))[0] for j in range(old.shape[0])])
        newidx = np.concatenate([np.where(np.all(np.equal(new[j,:], all), axis = 1))[0] for j in range(new.shape[0])])

        Z_new_mean = np.zeros([M*G, K])
        if uncertainty:
            Z_new_var = np.zeros([M*G, K])
        for k in range(K):
            Kc_new = self.model.nodes['Sigma'].Kc.eval_at_newpoints_k(all_covariates,k)
            K_new_k = GP_param['scale'][k] * np.kron(Kg[k,:,:], Kc_new)
            Sigma_new_k = K_new_k + (1 - GP_param['scale'][k]) * np.eye(N * G)
            Z_new_mean[:,k] = gpu_utils.dot(K_new_k[newidx, :][:, oldix], gpu_utils.dot(Sigma_inv[k,:,:], Z[:,k]))
            if uncertainty:
                # marginal variances p(z, z*|c, c*, y) =  p(z*|z, y,c,c*) *p(z|y,c,c*)  = p(z*|z, c*) * p(z|y,c)
                # Var[z*] = Var([E(z*|z)]) + Var(E(z*|z))
                # if not self.model_opts['mv_Znode']:
                #     Z2 = np.diag(self.model.nodes['Z'].getExpectations()['E2'][:,k] - self.model.nodes['Z'].getExpectations()['E'][:,k]**2)
                # else:
                Z2 = self.model.nodes['Z'].getExpectations()['cov'][k,:,:]
                # TODO: avoid calculating full matrix, only require diagonal
                Z_new_var[:, k] = np.diag(Sigma_new_k[newidx, :][:, newidx] - \
                                          gpu_utils.dot(K_new_k[newidx, :][:, oldix],
                                                        gpu_utils.dot(Sigma_inv[k, :, :],
                                                                      K_new_k[oldix, :][:, newidx])) + \
                                                            gpu_utils.dot(K_new_k[newidx, :][:, oldix], gpu_utils.dot(Sigma_inv[k, :, :],
                                                                           gpu_utils.dot(Z2,gpu_utils.dot(Sigma_inv[k, :, :],K_new_k[oldix,:][:,newidx])))))

        if uncertainty:
            assert np.all(Z_new_var >= 0), "Something went wrong in the prediction: variances of the predictive distribution are negative"
            self.Zpredictions = {"mean": Z_new_mean, "variance": Z_new_var, 'values' : new_covariates, 'groups' : groups}
        else:
            self.Zpredictions = {"mean": Z_new_mean, "variance": None, 'values' : new_covariates, 'groups' : groups}

        self.Zcompleted = True

    def impute(self, uncertainty=True, mask_outliers = True):
        """
        impute missing values with or without uncertainty estimates
        """

        # detect and mask outliers that could skew the results
        if mask_outliers:
            self.mask_outliers()

        # get the necessary expectations
        W = [w['E'] for w in self.model.nodes['W'].getExpectations()]
        Z = self.model.nodes['Z'].getExpectations()['E']

        # Predict the mean
        pred_mean = [Z.dot(w.T)for w in W]

        # for non-gaussian likelihoods, convert from pseudodata space to observation space
        for m in range(len(pred_mean)):
            if self.model_opts["likelihoods"][m]=="bernoulli":
                pred_mean[m] = np.round(np.exp(pred_mean[m])/(1+np.exp(pred_mean[m])))
            elif self.model_opts["likelihoods"][m]=="poisson":
                pred_mean[m] = np.round(np.log(1.+np.exp(pred_mean[m])))

        # Predict the variance
        if uncertainty:
            W2 = [w['E2'] for w in self.model.nodes['W'].getExpectations()]
            Z2 = self.model.nodes['Z'].getExpectations()['E2']
            Tau = [tau['E'] for tau in self.model.nodes['Tau'].getExpectations()]
            pred_var = [Z2.dot(W2[v].T) - (Z**2.).dot(W[v].T**2.) + 1./Tau[v] for v in range(len(W))]
            self.imputed_data = { "mean":pred_mean, "variance":pred_var }
        else:
            self.imputed_data = { "mean":pred_mean, "variance":None }

        # Only impute missing data
        for m in range(len(W)):
            mask = self.model.nodes['Y'].getNodes()[m].getMask()
            self.imputed_data["mean"][m][~mask] = self.data[m][~mask]
            self.imputed_data["variance"][m][~mask] = np.nan

        self.imputed = True # change flag

    def save(self, outfile=None, save_data=True, save_parameters=False, expectations=None):
        """ Save the model in an hdf5 file """

        # Sanity checks
        assert hasattr(self, 'data'), "Data has to be defined before training the model"
        assert hasattr(self, 'model'), "No trained model found"

        # Use outfile from training options if an outfile to override it is not provided
        if outfile is None or outfile == "":
            if self.train_opts["outfile"] is None or self.train_opts["outfile"] == "":
                outfile = os.path.join('/tmp', "mofa_{}.hdf5".format(strftime('%Y%m%d-%H%M%S')))
                print("No output file name provided as a training options or to the save method. Saving to {} .".format(
                    outfile
                    ))
            else:
                outfile = self.train_opts["outfile"]

        if os.path.isfile(outfile):
            print("Warning: Output file {} already exists, it will be replaced".format(outfile))

        # Create output directory
        if not os.path.isdir(os.path.dirname(outfile)) and (os.path.dirname(outfile) != ''):
            print("Output directory does not exist, creating it...")
            os.makedirs(os.path.dirname(outfile))
        print("Saving model in %s..." % outfile)
        sys.stdout.flush()

        # Save the model
        tmp = saveModel(
          model = self.model,
          outfile = outfile,
          data = self.data,
          intercepts = self.intercepts,
          samples_groups = self.data_opts['samples_groups'],
          sample_cov = self.sample_cov,
          train_opts = self.train_opts,
          model_opts = self.model_opts,
          samples_names = self.data_opts['samples_names'],
          features_names = self.data_opts['features_names'],
          views_names = self.data_opts['views_names'],
          groups_names = self.data_opts['groups_names'],
          covariates_names=self.smooth_opts['covariates_names'],
          samples_metadata = self.data_opts["samples_metadata"] if "samples_metadata" in self.data_opts else None,
          features_metadata = self.data_opts["features_metadata"] if "features_metadata" in self.data_opts else None,
          compression_level = 9
        )

        # Save sample and feature names
        tmp.saveNames()

        # Save metadata
        tmp.saveMetaData()

        # Save expectations

        # If all likelihoods are gaussian there is no need to save the expectations of Y, just saving the data is enough
        # TO-DO: THERE IS STH WRONG WITH THIS, CHECK WITH NON-GAUSS LIK
        # if all([i=="gaussian" for i in self.model_opts["likelihoods"]]):
        #     tmp.saveExpectations(nodes=["W","Z"])
        # else:
        #     tmp.saveExpectations(nodes=["W","Z"])

        if expectations is None:
            # Default is to save only W and Z nodes
            expectations = ["W", "Z", "Sigma"]
        
        tmp.saveExpectations(nodes=expectations)

        # Save parameters
        if save_parameters:
            tmp.saveParameters(nodes=["W","Z"])

        # Save model options
        tmp.saveModelOptions()

        # Save training options
        tmp.saveTrainOptions()

        # Save training statistics
        tmp.saveTrainingStats()

        # Save variance explained values
        tmp.saveVarianceExplained()

        # Save data
        if save_data: 
            tmp.saveData()

        # Save imputed data
        if self.imputed:
            tmp.saveImputedData(self.imputed_data["mean"], self.imputed_data["variance"])

        # Save predictions
        if self.Zcompleted:
            tmp.saveZpredictions(self.Zpredictions["mean"], self.Zpredictions["variance"], self.Zpredictions['values'], self.Zpredictions['groups'])


def mofa(adata, groups_label: bool = None, use_raw: bool = False, use_layer: bool = None, 
         features_subset: Optional[str] = None,
         likelihood: Optional[Union[str, List[str]]] = None, n_factors: int = 10,
         scale_views: bool = False, scale_groups: bool = False,
         ard_weights: bool = True, ard_factors: bool = True,
         spikeslab_weights: bool = True, spikeslab_factors: bool = False,
         n_iterations: int = 1000, convergence_mode: str = "fast",
         gpu_mode: bool = False, 
         save_parameters: bool = False, save_data: bool = True, save_metadata: bool = True,
         seed: int = 1, outfile: Optional[str] = None,
         expectations: Optional[List[str]] = None,
         save_interrupted: bool = False,
         verbose: bool = False, quiet: bool = True, copy: bool = False):
    """
    Helper function to init and build the model in a single call
    from annotation data object

    PARAMETERS
    ----------
    adata: an AnnotationData object
    groups_label (optional): a column name in adata.obs for grouping the samples
    use_raw (optional): use raw slot of AnnData as input values
    use_layer (optional): use a specific layer of AnnData as input values (supersedes use_raw option)
    features_subset (optional): .var column with a boolean value to select genes (e.g. "highly_variable"), None by default
    likelihood (optional): likelihood to use, default is guessed from the data
    n_factors (optional): number of factors to train the model with
    scale_views (optional): scale views to unit variance
    scale_groups (optional): scale groups to unit variance
    ard_weights (optional): use view-wise sparsity
    ard_factors (optional): use group-wise sparsity
    spikeslab_weights (optional): use feature-wise sparsity (e.g. gene-wise)
    spikeslab_factors (optional): use sample-wise sparsity (e.g. cell-wise)
    n_iterations (optional): upper limit on the number of iterations
    convergence_mode (optional): fast, medium, or slow convergence mode
    gpu_mode (optional): if to use GPU mode
    save_parameters (optional): if to save training parameters
    save_data (optional): if to save training data
    save_metadata (optional): if to load metadata from the AnnData object (.obs and .var tables) and save it, False by default
    seed (optional): random seed
    outfile (optional): path to HDF5 file to store the model
    expectations (optional): which nodes should be used to save expectations for (will save only W and Z by default);
    possible expectations names include Y, W, Z, Tau, AlphaZ, AlphaW, ThetaW, ThetaZ
    outfile (optional): output file name
    save_interrupted (optional): if to save partially trained model when the training is interrupted
    verbose (optional): print verbose information during traing
    quiet (optional): silence messages during training procedure
    copy (optional): return a copy of AnnData instead of writing to the provided object
    """

    ent = entry_point()

    lik = [likelihood] if likelihood is not None else None

    ent.set_data_options(scale_views=scale_views, scale_groups=scale_groups)
    ent.set_data_from_anndata(adata, groups_label=groups_label, use_raw=use_raw, use_layer=use_layer,
                              likelihoods=lik, features_subset=features_subset, save_metadata=save_metadata)
    ent.set_model_options(ard_factors=ard_factors, ard_weights=ard_weights, 
                          spikeslab_weights=spikeslab_weights, spikeslab_factors=spikeslab_factors, 
                          factors=n_factors)
    ent.set_train_options(iter=n_iterations, convergence_mode=convergence_mode, 
                          gpu_mode=gpu_mode,
                          seed=seed, verbose=verbose, quiet=quiet, outfile=outfile, save_interrupted=save_interrupted)

    ent.build()
    ent.run()

    ent.save(outfile, save_data=save_data, save_parameters=save_parameters, expectations=expectations)

    try:
        import h5py
    except ImportError:
        h5py = None

    if h5py:
        if outfile is not None:
            f = h5py.File(outfile)
            if copy:
                adata = adata.copy()
            adata.obsm['X_mofa'] = np.concatenate([v[:,:] for k, v in f['expectations']['Z'].items()], axis=1).T
            if features_subset is None:
                # Loadings can be saved only if all the features were used in training
                adata.varm['LFs'] = np.concatenate([v[:,:] for k, v in f['expectations']['W'].items()], axis=1).T
            if copy:
                return adata
            else:
                if features_subset is None:
                    print("Saved MOFA embeddings in adata.obsm['X_mofa'] slot and their loadings in adata.varm['LFs'].")
                else:
                    print("Saved MOFA embeddings in adata.obsm['X_mofa'] slot.")
    else:
        print("Can not add embeddings and loadings to AnnData object since h5py is not installed.")<|MERGE_RESOLUTION|>--- conflicted
+++ resolved
@@ -391,7 +391,6 @@
         # If to save the partially trained model when the training is interrupted
         self.train_opts['save_interrupted'] = save_interrupted
 
-<<<<<<< HEAD
     def set_stochastic_options(self, learning_rate=1., forgetting_rate=0., batch_size=1., start_stochastic=1):
 
         # Sanity checks
@@ -426,16 +425,6 @@
         warping = False, warping_freq = 20, warping_ref = 0, warping_open_begin = True, warping_open_end = True, model_groups = True):
 
         """ TO-DO: ADD DOCUMENTATION""" 
-=======
-    def set_smooth_options(self, 
-        scale_cov = False, start_opt=20, n_grid=20, opt_freq=10,
-        warping = False, warping_freq = 20, warping_ref = 0, warping_open_begin = True, warping_open_end = True,
-        model_groups = False):
-        """ 
-        Set option to use Gaussian process prior on the factors along a covariate. 
-        This requires to have specified a covariate in the model usings et_covariates().
-        """
->>>>>>> 3744b9f7
 
         # Sanity checks
         assert hasattr(self, 'smooth_opts'), "Please run set_covariates() before set_smooth_options()"
@@ -480,7 +469,6 @@
         self.smooth_opts['warping_open_begin'] = bool(warping_open_begin)
         self.smooth_opts['warping_open_end'] = bool(warping_open_end)
         if self.smooth_opts['warping'] is True:
-<<<<<<< HEAD
             assert self.dimensionalities["G"] > 1, "The warping functionality is only relevant when having multi-group data"
             assert self.dimensionalities["C"] == 1, "Warping only implemented for one dimensional covariates"
             print("##")
@@ -533,90 +521,6 @@
         # Define whether to model a group covariance structure
         self.smooth_opts['model_groups'] = model_groups
         self.smooth_opts['use_gpytorch'] = False # experimental, this could be passes as a model_option but to keep options uncluttered set to False
-=======
-            if self.dimensionalities["C"] > 1:
-                self.smooth_opts['warping'] = False
-                print("Warping only implemented for one dimensional covariates, setting to False.")
-
-        # Insert Sigma into training schedule if GP prior on Z
-        if self.smooth_opts['GP_factors']:
-            self.train_opts['schedule'].insert(len(self.train_opts['schedule']), "Sigma")
-
-        # Define whether to model a group covariance structure
-        self.smooth_opts['model_groups'] = model_groups
-        # self.smooth_opts['use_gpytorch'] = False # experimental, this could be passes as a model_option but to keep options uncluttered set to False
-
-        # print("- Gaussian process prior on the factors: %s \n" % str(GP_factors))
-
-    def set_stochastic_options(self, learning_rate=1., forgetting_rate=0., batch_size=1., start_stochastic=1):
-
-        # Sanity checks
-        if self.smooth_opts['GP_factors']:
-            print("Stochastic inference is not possible when using covariates - train_opts['stochastic'] is set to False - consider using the option 'sparseGP' instead.")
-            self.train_opts['stochastic'] = False
-            return None
-        assert hasattr(self, 'train_opts'), "Train options not defined"
-        assert 0 < learning_rate <= 1, 'Learning rate must range from 0 and 1'
-        # assert 0 < forgetting_rate <= 1, 'Forgetting rate must range from 0 and 1'
-        assert 0 < batch_size <= 1, 'Batch size must range from 0 to 1'
-        assert start_stochastic >= 1, 'start_stochastic must be >= 1'
-
-        if self.train_opts['drop']["min_r2"] is not None:
-            print("Dropping factors is currently disabled with stochastic inference...")
-            self.train_opts['drop']["min_r2"] = None
-
-        # Edit schedule: Z should come first (after Y) in the training schedule
-        # (THIS IS DONE IN THE BAYESNET CLASS)
-        # self.train_opts['schedule'].pop( self.train_opts['schedule'].index("Z") )
-        # self.train_opts['schedule'].insert(1,"Z")
-
-        self.train_opts['stochastic'] = True
-        self.train_opts['learning_rate'] = learning_rate
-        self.train_opts['forgetting_rate'] = forgetting_rate
-        self.train_opts['start_stochastic'] = start_stochastic
-        self.train_opts['batch_size'] = batch_size
-
-        self.train_opts['drop']["min_r2"] = None
-
-    def set_sparseGP_options(self, n_inducing = None, idx_inducing = None):
-        """ Set options for sparse GPs (only when using smooth factors)"""
-
-        # Sanity check
-        assert hasattr(self, 'smooth_opts'), "Please run set_covariates() and set_smooth_options() before set_sparseGP_options()"
-        assert len(self.smooth_opts.keys())>5, "Smooth options not defined. Please run set_smooth_options() before set_sparseGP_options()"
-        assert hasattr(self, 'model_opts'), "Model options not defined. Please run set_model_options() before set_sparseGP_options()"
-        assert hasattr(self, 'train_opts'), "Training options not defined. Please run set_train_options() before set_sparseGP_options()"
-        assert self.sample_cov is not None, "Before setting sparse GP options, you need to define the covariates with set_covariates()"
-
-        if not self.smooth_opts['GP_factors']:
-            print("Sparse Gaussian Processes can only be used when having covariates and GP_factors set to True, setting to False")
-            self.smooth_opts['sparseGP'] = False
-            return None
-
-        # Set the number of inducing points
-        if n_inducing is None:
-            n_inducing = max(0.2 * self.dimensionalities["N"], 100) # note: groups are already concatenated, N is total number of samples
-        else:
-            assert isinstance(n_inducing,int), "n_inducing has to be an integer"
-            if n_inducing > self.dimensionalities["N"]:
-                print("Number of inducing points is higher than original number of samples - using non-sparse GP inference")
-                self.smooth_opts['sparseGP'] = False
-                return None
-
-        self.smooth_opts['sparseGP'] = True
-
-        # Set the identity of the inducing points
-        if idx_inducing is None:
-            idx_inducing = gp_utils.set_inducing_points(self.data, self.sample_cov, self.data_opts['samples_groups'],
-                                        self.dimensionalities, n_inducing)
-
-        # Insert U in schedule
-        ix = self.train_opts['schedule'].index("Z")
-        self.train_opts['schedule'].insert(ix, 'U')
-
-        self.smooth_opts['n_inducing'] = n_inducing
-        self.smooth_opts['idx_inducing'] = idx_inducing
->>>>>>> 3744b9f7
 
     def set_model_options(self, factors=10, spikeslab_factors=False, spikeslab_weights=True, ard_factors=False, ard_weights=True):
         """ Set model options """
